{
  "task_id": "08d6db0f-8b06-41ae-bb20-26250e0a760f",
  "instruction": "Install the VSCode extension provided in the file located at '${AS_ROOT}/vscode_workspace/extensions/my_extension.vsix'.",
  "visual": true,
  "max_steps": 30,
  "eval_procedure": [
    {
      "evaluator": "vscode",
      "function": "extension_installed",
      "params": {
        "extension_id": "eamodio.gitlens",
        "exists": true,
        "version": "2024.3.604"
      }
    }
  ],
  "reset_procedure": [
    {
      "evaluator": "filesystem",
      "function": "rmdir",
      "params": {
        "path": "${AS_ROOT}/.vscode-root"
      }
    },
    {
      "evaluator": "process",
      "function": "pkill_by_name",
      "params": {
        "name": "code"
      }
    },
    {
      "evaluator": "vscode",
      "function": "uninstall_all_extensions",
      "params": {}
    },
    {
      "evaluator": "filesystem",
      "function": "rmdir",
      "params": {
        "path": "${AS_ROOT}/vscode_workspace"
      }
    },
    {
      "evaluator": "filesystem",
      "function": "rmdir",
      "params": {
        "path": "${AS_HOME}/.config/Code/User"
      }
    },
    {
      "evaluator": "filesystem",
      "function": "mkdir",
      "params": {
        "path": "${AS_ROOT}/vscode_workspace/extensions"
      }
    },
    {
      "evaluator": "filesystem",
      "function": "copy",
      "params": {
        "src": "${AS_ROOT}/data/08d6db0f-8b06-41ae-bb20-26250e0a760f/eamodio.gitlens-2024.3.604.vsix",
        "dest": "${AS_ROOT}/vscode_workspace/extensions/my_extension.vsix"
      }
    },
    {
      "evaluator": "process",
      "function": "create_process",
      "params": {
        "cmd": [
          "code",
          "--no-sandbox",
<<<<<<< HEAD
          "--new-window",
          "--disable-workspace-trust",
          "--user-data-dir=${AS_ROOT}/.vscode-root"
=======
          "--user-data-dir=${AS_ROOT}/.vscode-root",
          "--disable-extension=GitHub.copilot",
          "--disable-extension=GitHub.copilot-chat"
>>>>>>> df98836f
        ],
        "wait_for": "code"
      }
    },
    {
      "evaluator": "system",
      "function": "sleep",
      "params": {
        "seconds": 5
      }
    }
  ],
  "cleanup_procedure": [
    {
      "evaluator": "filesystem",
      "function": "rmdir",
      "params": {
        "path": "${AS_ROOT}/vscode_workspace"
      }
    },
    {
      "evaluator": "filesystem",
      "function": "rmdir",
      "params": {
        "path": "${AS_HOME}/.config/Code/User"
      }
    },
    {
      "evaluator": "process",
      "function": "pkill_by_name",
      "params": {
        "name": "code"
      }
    },
    {
      "evaluator": "process",
      "function": "pkill_by_name",
      "params": {
        "name": "pcmanfm"
      }
    },
    {
      "evaluator": "process",
      "function": "pkill_by_name",
      "params": {
        "name": "tilix"
      }
    },

    {
      "evaluator": "process",
      "function": "pkill_by_name",
      "params": {
        "name": "lxterminal"
      }
    }
  ],
  "max_time": 60
}
<|MERGE_RESOLUTION|>--- conflicted
+++ resolved
@@ -1,140 +1,136 @@
-{
-  "task_id": "08d6db0f-8b06-41ae-bb20-26250e0a760f",
-  "instruction": "Install the VSCode extension provided in the file located at '${AS_ROOT}/vscode_workspace/extensions/my_extension.vsix'.",
-  "visual": true,
-  "max_steps": 30,
-  "eval_procedure": [
-    {
-      "evaluator": "vscode",
-      "function": "extension_installed",
-      "params": {
-        "extension_id": "eamodio.gitlens",
-        "exists": true,
-        "version": "2024.3.604"
-      }
-    }
-  ],
-  "reset_procedure": [
-    {
-      "evaluator": "filesystem",
-      "function": "rmdir",
-      "params": {
-        "path": "${AS_ROOT}/.vscode-root"
-      }
-    },
-    {
-      "evaluator": "process",
-      "function": "pkill_by_name",
-      "params": {
-        "name": "code"
-      }
-    },
-    {
-      "evaluator": "vscode",
-      "function": "uninstall_all_extensions",
-      "params": {}
-    },
-    {
-      "evaluator": "filesystem",
-      "function": "rmdir",
-      "params": {
-        "path": "${AS_ROOT}/vscode_workspace"
-      }
-    },
-    {
-      "evaluator": "filesystem",
-      "function": "rmdir",
-      "params": {
-        "path": "${AS_HOME}/.config/Code/User"
-      }
-    },
-    {
-      "evaluator": "filesystem",
-      "function": "mkdir",
-      "params": {
-        "path": "${AS_ROOT}/vscode_workspace/extensions"
-      }
-    },
-    {
-      "evaluator": "filesystem",
-      "function": "copy",
-      "params": {
-        "src": "${AS_ROOT}/data/08d6db0f-8b06-41ae-bb20-26250e0a760f/eamodio.gitlens-2024.3.604.vsix",
-        "dest": "${AS_ROOT}/vscode_workspace/extensions/my_extension.vsix"
-      }
-    },
-    {
-      "evaluator": "process",
-      "function": "create_process",
-      "params": {
-        "cmd": [
-          "code",
-          "--no-sandbox",
-<<<<<<< HEAD
-          "--new-window",
-          "--disable-workspace-trust",
-          "--user-data-dir=${AS_ROOT}/.vscode-root"
-=======
-          "--user-data-dir=${AS_ROOT}/.vscode-root",
-          "--disable-extension=GitHub.copilot",
-          "--disable-extension=GitHub.copilot-chat"
->>>>>>> df98836f
-        ],
-        "wait_for": "code"
-      }
-    },
-    {
-      "evaluator": "system",
-      "function": "sleep",
-      "params": {
-        "seconds": 5
-      }
-    }
-  ],
-  "cleanup_procedure": [
-    {
-      "evaluator": "filesystem",
-      "function": "rmdir",
-      "params": {
-        "path": "${AS_ROOT}/vscode_workspace"
-      }
-    },
-    {
-      "evaluator": "filesystem",
-      "function": "rmdir",
-      "params": {
-        "path": "${AS_HOME}/.config/Code/User"
-      }
-    },
-    {
-      "evaluator": "process",
-      "function": "pkill_by_name",
-      "params": {
-        "name": "code"
-      }
-    },
-    {
-      "evaluator": "process",
-      "function": "pkill_by_name",
-      "params": {
-        "name": "pcmanfm"
-      }
-    },
-    {
-      "evaluator": "process",
-      "function": "pkill_by_name",
-      "params": {
-        "name": "tilix"
-      }
-    },
-
-    {
-      "evaluator": "process",
-      "function": "pkill_by_name",
-      "params": {
-        "name": "lxterminal"
-      }
-    }
-  ],
-  "max_time": 60
-}
+{
+  "task_id": "08d6db0f-8b06-41ae-bb20-26250e0a760f",
+  "instruction": "Install the VSCode extension provided in the file located at '${AS_ROOT}/vscode_workspace/extensions/my_extension.vsix'.",
+  "visual": true,
+  "max_steps": 30,
+  "eval_procedure": [
+    {
+      "evaluator": "vscode",
+      "function": "extension_installed",
+      "params": {
+        "extension_id": "eamodio.gitlens",
+        "exists": true,
+        "version": "2024.3.604"
+      }
+    }
+  ],
+  "reset_procedure": [
+    {
+      "evaluator": "filesystem",
+      "function": "rmdir",
+      "params": {
+        "path": "${AS_ROOT}/.vscode-root"
+      }
+    },
+    {
+      "evaluator": "process",
+      "function": "pkill_by_name",
+      "params": {
+        "name": "code"
+      }
+    },
+    {
+      "evaluator": "vscode",
+      "function": "uninstall_all_extensions",
+      "params": {}
+    },
+    {
+      "evaluator": "filesystem",
+      "function": "rmdir",
+      "params": {
+        "path": "${AS_ROOT}/vscode_workspace"
+      }
+    },
+    {
+      "evaluator": "filesystem",
+      "function": "rmdir",
+      "params": {
+        "path": "${AS_HOME}/.config/Code/User"
+      }
+    },
+    {
+      "evaluator": "filesystem",
+      "function": "mkdir",
+      "params": {
+        "path": "${AS_ROOT}/vscode_workspace/extensions"
+      }
+    },
+    {
+      "evaluator": "filesystem",
+      "function": "copy",
+      "params": {
+        "src": "${AS_ROOT}/data/08d6db0f-8b06-41ae-bb20-26250e0a760f/eamodio.gitlens-2024.3.604.vsix",
+        "dest": "${AS_ROOT}/vscode_workspace/extensions/my_extension.vsix"
+      }
+    },
+    {
+      "evaluator": "process",
+      "function": "create_process",
+      "params": {
+        "cmd": [
+          "code",
+          "--no-sandbox",
+          "--new-window",
+          "--disable-workspace-trust",
+          "--user-data-dir=${AS_ROOT}/.vscode-root",
+          "--disable-extension=GitHub.copilot",
+          "--disable-extension=GitHub.copilot-chat"
+        ],
+        "wait_for": "code"
+      }
+    },
+    {
+      "evaluator": "system",
+      "function": "sleep",
+      "params": {
+        "seconds": 5
+      }
+    }
+  ],
+  "cleanup_procedure": [
+    {
+      "evaluator": "filesystem",
+      "function": "rmdir",
+      "params": {
+        "path": "${AS_ROOT}/vscode_workspace"
+      }
+    },
+    {
+      "evaluator": "filesystem",
+      "function": "rmdir",
+      "params": {
+        "path": "${AS_HOME}/.config/Code/User"
+      }
+    },
+    {
+      "evaluator": "process",
+      "function": "pkill_by_name",
+      "params": {
+        "name": "code"
+      }
+    },
+    {
+      "evaluator": "process",
+      "function": "pkill_by_name",
+      "params": {
+        "name": "pcmanfm"
+      }
+    },
+    {
+      "evaluator": "process",
+      "function": "pkill_by_name",
+      "params": {
+        "name": "tilix"
+      }
+    },
+
+    {
+      "evaluator": "process",
+      "function": "pkill_by_name",
+      "params": {
+        "name": "lxterminal"
+      }
+    }
+  ],
+  "max_time": 60
+}