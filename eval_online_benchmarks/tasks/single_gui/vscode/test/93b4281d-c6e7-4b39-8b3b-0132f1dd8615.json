{
  "task_id": "93b4281d-c6e7-4b39-8b3b-0132f1dd8615",
  "instruction": "I want to make the tabs wrapped over multiple lines when exceeding available space, please help modify the setting of VS Code.",
  "visual": true,
  "max_steps": 30,
  "eval_procedure": [
    {
      "evaluator": "filesystem",
      "function": "check_json_settings",
      "params": {
        "path": "${AS_HOME}/.config/Code/User/settings.json",
        "settings": {
          "workbench.editor.wrapTabs": true
        }
      }
    }
  ],
  "reset_procedure": [
    {
      "evaluator": "filesystem",
      "function": "rmdir",
      "params": {
        "path": "${AS_ROOT}/.vscode-root"
      }
    },
    {
      "evaluator": "filesystem",
      "function": "rmdir",
      "params": {
        "path": "${AS_HOME}/.config/Code/User"
      }
    },
    {
      "evaluator": "filesystem",
      "function": "mkdir",
      "params": {
        "path": "${AS_HOME}/.config/Code/User"
      }
    },
    {
      "evaluator": "process",
      "function": "pkill_by_name",
      "params": {
        "name": "code"
      }
    },
    {
      "evaluator": "process",
      "function": "create_process",
      "params": {
        "cmd": [
          "code",
          "--no-sandbox",
<<<<<<< HEAD
          "--new-window",
          "--disable-workspace-trust",
          "--user-data-dir=${AS_ROOT}/.vscode-root"
=======
          "--user-data-dir=${AS_ROOT}/.vscode-root",
          "--disable-extension=GitHub.copilot",
          "--disable-extension=GitHub.copilot-chat"
>>>>>>> df98836f
        ],
        "wait_for": "code"
      }
    }
  ],
  "cleanup_procedure": [
    {
      "evaluator": "filesystem",
      "function": "rmdir",
      "params": {
        "path": "${AS_ROOT}/vscode_workspace"
      }
    },
    {
      "evaluator": "filesystem",
      "function": "rmdir",
      "params": {
        "path": "${AS_HOME}/.config/Code/User"
      }
    },
    {
      "evaluator": "process",
      "function": "pkill_by_name",
      "params": {
        "name": "code"
      }
    },
    {
      "evaluator": "process",
      "function": "pkill_by_name",
      "params": {
        "name": "pcmanfm"
      }
    },
    {
      "evaluator": "process",
      "function": "pkill_by_name",
      "params": {
        "name": "tilix"
      }
    },

    {
      "evaluator": "process",
      "function": "pkill_by_name",
      "params": {
        "name": "lxterminal"
      }
    }
  ],
  "max_time": 60
}
<|MERGE_RESOLUTION|>--- conflicted
+++ resolved
@@ -1,114 +1,108 @@
-{
-  "task_id": "93b4281d-c6e7-4b39-8b3b-0132f1dd8615",
-  "instruction": "I want to make the tabs wrapped over multiple lines when exceeding available space, please help modify the setting of VS Code.",
-  "visual": true,
-  "max_steps": 30,
-  "eval_procedure": [
-    {
-      "evaluator": "filesystem",
-      "function": "check_json_settings",
-      "params": {
-        "path": "${AS_HOME}/.config/Code/User/settings.json",
-        "settings": {
-          "workbench.editor.wrapTabs": true
-        }
-      }
-    }
-  ],
-  "reset_procedure": [
-    {
-      "evaluator": "filesystem",
-      "function": "rmdir",
-      "params": {
-        "path": "${AS_ROOT}/.vscode-root"
-      }
-    },
-    {
-      "evaluator": "filesystem",
-      "function": "rmdir",
-      "params": {
-        "path": "${AS_HOME}/.config/Code/User"
-      }
-    },
-    {
-      "evaluator": "filesystem",
-      "function": "mkdir",
-      "params": {
-        "path": "${AS_HOME}/.config/Code/User"
-      }
-    },
-    {
-      "evaluator": "process",
-      "function": "pkill_by_name",
-      "params": {
-        "name": "code"
-      }
-    },
-    {
-      "evaluator": "process",
-      "function": "create_process",
-      "params": {
-        "cmd": [
-          "code",
-          "--no-sandbox",
-<<<<<<< HEAD
-          "--new-window",
-          "--disable-workspace-trust",
-          "--user-data-dir=${AS_ROOT}/.vscode-root"
-=======
-          "--user-data-dir=${AS_ROOT}/.vscode-root",
-          "--disable-extension=GitHub.copilot",
-          "--disable-extension=GitHub.copilot-chat"
->>>>>>> df98836f
-        ],
-        "wait_for": "code"
-      }
-    }
-  ],
-  "cleanup_procedure": [
-    {
-      "evaluator": "filesystem",
-      "function": "rmdir",
-      "params": {
-        "path": "${AS_ROOT}/vscode_workspace"
-      }
-    },
-    {
-      "evaluator": "filesystem",
-      "function": "rmdir",
-      "params": {
-        "path": "${AS_HOME}/.config/Code/User"
-      }
-    },
-    {
-      "evaluator": "process",
-      "function": "pkill_by_name",
-      "params": {
-        "name": "code"
-      }
-    },
-    {
-      "evaluator": "process",
-      "function": "pkill_by_name",
-      "params": {
-        "name": "pcmanfm"
-      }
-    },
-    {
-      "evaluator": "process",
-      "function": "pkill_by_name",
-      "params": {
-        "name": "tilix"
-      }
-    },
-
-    {
-      "evaluator": "process",
-      "function": "pkill_by_name",
-      "params": {
-        "name": "lxterminal"
-      }
-    }
-  ],
-  "max_time": 60
-}
+{
+  "task_id": "93b4281d-c6e7-4b39-8b3b-0132f1dd8615",
+  "instruction": "I want to make the tabs wrapped over multiple lines when exceeding available space, please help modify the setting of VS Code.",
+  "visual": true,
+  "max_steps": 30,
+  "eval_procedure": [
+    {
+      "evaluator": "filesystem",
+      "function": "check_json_settings",
+      "params": {
+        "path": "${AS_HOME}/.config/Code/User/settings.json",
+        "settings": {
+          "workbench.editor.wrapTabs": true
+        }
+      }
+    }
+  ],
+  "reset_procedure": [
+    {
+      "evaluator": "filesystem",
+      "function": "rmdir",
+      "params": {
+        "path": "${AS_ROOT}/.vscode-root"
+      }
+    },
+    {
+      "evaluator": "filesystem",
+      "function": "rmdir",
+      "params": {
+        "path": "${AS_HOME}/.config/Code/User"
+      }
+    },
+    {
+      "evaluator": "filesystem",
+      "function": "mkdir",
+      "params": {
+        "path": "${AS_HOME}/.config/Code/User"
+      }
+    },
+    {
+      "evaluator": "process",
+      "function": "pkill_by_name",
+      "params": {
+        "name": "code"
+      }
+    },
+    {
+      "evaluator": "process",
+      "function": "create_process",
+      "params": {
+        "cmd": [
+          "code",
+          "--no-sandbox",
+          "--user-data-dir=${AS_ROOT}/.vscode-root",
+          "--disable-extension=GitHub.copilot",
+          "--disable-extension=GitHub.copilot-chat"
+        ],
+        "wait_for": "code"
+      }
+    }
+  ],
+  "cleanup_procedure": [
+    {
+      "evaluator": "filesystem",
+      "function": "rmdir",
+      "params": {
+        "path": "${AS_ROOT}/vscode_workspace"
+      }
+    },
+    {
+      "evaluator": "filesystem",
+      "function": "rmdir",
+      "params": {
+        "path": "${AS_HOME}/.config/Code/User"
+      }
+    },
+    {
+      "evaluator": "process",
+      "function": "pkill_by_name",
+      "params": {
+        "name": "code"
+      }
+    },
+    {
+      "evaluator": "process",
+      "function": "pkill_by_name",
+      "params": {
+        "name": "pcmanfm"
+      }
+    },
+    {
+      "evaluator": "process",
+      "function": "pkill_by_name",
+      "params": {
+        "name": "tilix"
+      }
+    },
+
+    {
+      "evaluator": "process",
+      "function": "pkill_by_name",
+      "params": {
+        "name": "lxterminal"
+      }
+    }
+  ],
+  "max_time": 60
+}