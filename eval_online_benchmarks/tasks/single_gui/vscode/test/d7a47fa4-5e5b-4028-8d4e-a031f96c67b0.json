--- conflicted
+++ resolved
@@ -1,143 +1,137 @@
-{
-  "task_id": "d7a47fa4-5e5b-4028-8d4e-a031f96c67b0",
-  "instruction": "In VSCode, please disable all extentions from Microsoft while leave other extensions enabled.",
-  "visual": true,
-  "max_steps": 30,
-  "eval_procedure": [
-    {
-      "evaluator": "vscode",
-      "function": "is_extension_disabled",
-      "params": {
-        "extension_list": [
-          {
-            "extension_id": "vscjava.vscode-maven",
-            "enabled": false
-          },
-          {
-            "extension_id": "visualstudioexptteam.intellicode-api-usage-examples",
-            "enabled": false
-          },
-          {
-            "extension_id": "davidanson.vscode-markdownlint",
-            "enabled": true
-          }
-        ]
-      }
-    }
-  ],
-  "reset_procedure": [
-    {
-      "evaluator": "filesystem",
-      "function": "rmdir",
-      "params": {
-        "path": "${AS_ROOT}/.vscode-root"
-      }
-    },
-    {
-      "evaluator": "vscode",
-      "function": "uninstall_all_extensions",
-      "params": {}
-    },
-    {
-      "evaluator": "vscode",
-      "function": "install_extension",
-      "params": {
-        "extension_id": "vscjava.vscode-maven"
-      }
-    },
-    {
-      "evaluator": "vscode",
-      "function": "install_extension",
-      "params": {
-        "extension_id": "visualstudioexptteam.intellicode-api-usage-examples"
-      }
-    },
-    {
-      "evaluator": "vscode",
-      "function": "install_extension",
-      "params": {
-        "extension_id": "davidanson.vscode-markdownlint"
-      }
-    },
-    {
-      "evaluator": "process",
-      "function": "pkill_by_name",
-      "params": {
-        "name": "code"
-      }
-    },
-    {
-      "evaluator": "filesystem",
-      "function": "rmdir",
-      "params": {
-        "path": "${AS_HOME}/.config/Code/User"
-      }
-    },
-    {
-      "evaluator": "process",
-      "function": "create_process",
-      "params": {
-        "cmd": [
-          "code",
-          "--no-sandbox",
-<<<<<<< HEAD
-          "--new-window",
-          "--disable-workspace-trust",
-          "--user-data-dir=${AS_ROOT}/.vscode-root"
-=======
-          "--user-data-dir=${AS_ROOT}/.vscode-root",
-          "--disable-extension=GitHub.copilot",
-          "--disable-extension=GitHub.copilot-chat"
->>>>>>> df98836f
-        ],
-        "wait_for": "code"
-      }
-    }
-  ],
-  "cleanup_procedure": [
-    {
-      "evaluator": "filesystem",
-      "function": "rmdir",
-      "params": {
-        "path": "${AS_ROOT}/vscode_workspace"
-      }
-    },
-    {
-      "evaluator": "filesystem",
-      "function": "rmdir",
-      "params": {
-        "path": "${AS_HOME}/.config/Code/User"
-      }
-    },
-    {
-      "evaluator": "process",
-      "function": "pkill_by_name",
-      "params": {
-        "name": "code"
-      }
-    },
-    {
-      "evaluator": "process",
-      "function": "pkill_by_name",
-      "params": {
-        "name": "pcmanfm"
-      }
-    },
-    {
-      "evaluator": "process",
-      "function": "pkill_by_name",
-      "params": {
-        "name": "tilix"
-      }
-    },
-
-    {
-      "evaluator": "process",
-      "function": "pkill_by_name",
-      "params": {
-        "name": "lxterminal"
-      }
-    }
-  ],
-  "max_time": 60
-}
+{
+  "task_id": "d7a47fa4-5e5b-4028-8d4e-a031f96c67b0",
+  "instruction": "In VSCode, please disable all extentions from Microsoft while leave other extensions enabled.",
+  "visual": true,
+  "max_steps": 30,
+  "eval_procedure": [
+    {
+      "evaluator": "vscode",
+      "function": "is_extension_disabled",
+      "params": {
+        "extension_list": [
+          {
+            "extension_id": "vscjava.vscode-maven",
+            "enabled": false
+          },
+          {
+            "extension_id": "visualstudioexptteam.intellicode-api-usage-examples",
+            "enabled": false
+          },
+          {
+            "extension_id": "davidanson.vscode-markdownlint",
+            "enabled": true
+          }
+        ]
+      }
+    }
+  ],
+  "reset_procedure": [
+    {
+      "evaluator": "filesystem",
+      "function": "rmdir",
+      "params": {
+        "path": "${AS_ROOT}/.vscode-root"
+      }
+    },
+    {
+      "evaluator": "vscode",
+      "function": "uninstall_all_extensions",
+      "params": {}
+    },
+    {
+      "evaluator": "vscode",
+      "function": "install_extension",
+      "params": {
+        "extension_id": "vscjava.vscode-maven"
+      }
+    },
+    {
+      "evaluator": "vscode",
+      "function": "install_extension",
+      "params": {
+        "extension_id": "visualstudioexptteam.intellicode-api-usage-examples"
+      }
+    },
+    {
+      "evaluator": "vscode",
+      "function": "install_extension",
+      "params": {
+        "extension_id": "davidanson.vscode-markdownlint"
+      }
+    },
+    {
+      "evaluator": "process",
+      "function": "pkill_by_name",
+      "params": {
+        "name": "code"
+      }
+    },
+    {
+      "evaluator": "filesystem",
+      "function": "rmdir",
+      "params": {
+        "path": "${AS_HOME}/.config/Code/User"
+      }
+    },
+    {
+      "evaluator": "process",
+      "function": "create_process",
+      "params": {
+        "cmd": [
+          "code",
+          "--no-sandbox",
+          "--user-data-dir=${AS_ROOT}/.vscode-root",
+          "--disable-extension=GitHub.copilot",
+          "--disable-extension=GitHub.copilot-chat"
+        ],
+        "wait_for": "code"
+      }
+    }
+  ],
+  "cleanup_procedure": [
+    {
+      "evaluator": "filesystem",
+      "function": "rmdir",
+      "params": {
+        "path": "${AS_ROOT}/vscode_workspace"
+      }
+    },
+    {
+      "evaluator": "filesystem",
+      "function": "rmdir",
+      "params": {
+        "path": "${AS_HOME}/.config/Code/User"
+      }
+    },
+    {
+      "evaluator": "process",
+      "function": "pkill_by_name",
+      "params": {
+        "name": "code"
+      }
+    },
+    {
+      "evaluator": "process",
+      "function": "pkill_by_name",
+      "params": {
+        "name": "pcmanfm"
+      }
+    },
+    {
+      "evaluator": "process",
+      "function": "pkill_by_name",
+      "params": {
+        "name": "tilix"
+      }
+    },
+
+    {
+      "evaluator": "process",
+      "function": "pkill_by_name",
+      "params": {
+        "name": "lxterminal"
+      }
+    }
+  ],
+  "max_time": 60
+}