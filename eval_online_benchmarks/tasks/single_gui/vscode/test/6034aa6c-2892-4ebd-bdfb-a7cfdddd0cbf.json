--- conflicted
+++ resolved
@@ -1,135 +1,129 @@
-{
-  "task_id": "6034aa6c-2892-4ebd-bdfb-a7cfdddd0cbf",
-  "instruction": "Disable the 'Markdown Lint' extension in the current VSCode window.",
-  "visual": true,
-  "max_steps": 30,
-  "eval_procedure": [
-    {
-      "evaluator": "vscode",
-      "function": "is_extension_disabled",
-      "params": {
-        "extension_list": [
-          {
-            "extension_id": "davidanson.vscode-markdownlint",
-            "enabled": false
-          }
-        ]
-      }
-    }
-  ],
-  "reset_procedure": [
-    {
-      "evaluator": "filesystem",
-      "function": "rmdir",
-      "params": {
-        "path": "${AS_ROOT}/.vscode-root"
-      }
-    },
-    {
-      "evaluator": "vscode",
-      "function": "uninstall_all_extensions",
-      "params": {}
-    },
-    {
-      "evaluator": "vscode",
-      "function": "install_extension",
-      "params": {
-        "extension_id": "davidanson.vscode-markdownlint"
-      }
-    },
-    {
-      "evaluator": "filesystem",
-      "function": "rmdir",
-      "params": {
-        "path": "${AS_HOME}/.config/Code/User"
-      }
-    },
-    {
-      "evaluator": "filesystem",
-      "function": "rm",
-      "params": {
-        "path": "${AS_ROOT}/.vscode/extensions/extensions.json"
-      }
-    },
-    {
-      "evaluator": "process",
-      "function": "pkill_by_name",
-      "params": {
-        "name": "code"
-      }
-    },
-    {
-      "evaluator": "process",
-      "function": "create_process",
-      "params": {
-        "cmd": [
-          "code",
-          "--no-sandbox",
-<<<<<<< HEAD
-          "--new-window",
-          "--disable-workspace-trust",
-          "--user-data-dir=${AS_ROOT}/.vscode-root"
-=======
-          "--user-data-dir=${AS_ROOT}/.vscode-root",
-          "--disable-extension=GitHub.copilot",
-          "--disable-extension=GitHub.copilot-chat"
->>>>>>> df98836f
-        ],
-        "wait_for": "code"
-      }
-    },
-    {
-      "evaluator": "system",
-      "function": "sleep",
-      "params": {
-        "seconds": 3
-      }
-    }
-  ],
-  "cleanup_procedure": [
-    {
-      "evaluator": "filesystem",
-      "function": "rmdir",
-      "params": {
-        "path": "${AS_ROOT}/vscode_workspace"
-      }
-    },
-    {
-      "evaluator": "filesystem",
-      "function": "rmdir",
-      "params": {
-        "path": "${AS_HOME}/.config/Code/User"
-      }
-    },
-    {
-      "evaluator": "process",
-      "function": "pkill_by_name",
-      "params": {
-        "name": "code"
-      }
-    },
-    {
-      "evaluator": "process",
-      "function": "pkill_by_name",
-      "params": {
-        "name": "pcmanfm"
-      }
-    },
-    {
-      "evaluator": "process",
-      "function": "pkill_by_name",
-      "params": {
-        "name": "tilix"
-      }
-    },
-
-    {
-      "evaluator": "process",
-      "function": "pkill_by_name",
-      "params": {
-        "name": "lxterminal"
-      }
-    }
-  ],
-  "max_time": 60
-}
+{
+  "task_id": "6034aa6c-2892-4ebd-bdfb-a7cfdddd0cbf",
+  "instruction": "Disable the 'Markdown Lint' extension in the current VSCode window.",
+  "visual": true,
+  "max_steps": 30,
+  "eval_procedure": [
+    {
+      "evaluator": "vscode",
+      "function": "is_extension_disabled",
+      "params": {
+        "extension_list": [
+          {
+            "extension_id": "davidanson.vscode-markdownlint",
+            "enabled": false
+          }
+        ]
+      }
+    }
+  ],
+  "reset_procedure": [
+    {
+      "evaluator": "filesystem",
+      "function": "rmdir",
+      "params": {
+        "path": "${AS_ROOT}/.vscode-root"
+      }
+    },
+    {
+      "evaluator": "vscode",
+      "function": "uninstall_all_extensions",
+      "params": {}
+    },
+    {
+      "evaluator": "vscode",
+      "function": "install_extension",
+      "params": {
+        "extension_id": "davidanson.vscode-markdownlint"
+      }
+    },
+    {
+      "evaluator": "filesystem",
+      "function": "rmdir",
+      "params": {
+        "path": "${AS_HOME}/.config/Code/User"
+      }
+    },
+    {
+      "evaluator": "filesystem",
+      "function": "rm",
+      "params": {
+        "path": "${AS_ROOT}/.vscode/extensions/extensions.json"
+      }
+    },
+    {
+      "evaluator": "process",
+      "function": "pkill_by_name",
+      "params": {
+        "name": "code"
+      }
+    },
+    {
+      "evaluator": "process",
+      "function": "create_process",
+      "params": {
+        "cmd": [
+          "code",
+          "--no-sandbox",
+          "--user-data-dir=${AS_ROOT}/.vscode-root",
+          "--disable-extension=GitHub.copilot",
+          "--disable-extension=GitHub.copilot-chat"
+        ],
+        "wait_for": "code"
+      }
+    },
+    {
+      "evaluator": "system",
+      "function": "sleep",
+      "params": {
+        "seconds": 3
+      }
+    }
+  ],
+  "cleanup_procedure": [
+    {
+      "evaluator": "filesystem",
+      "function": "rmdir",
+      "params": {
+        "path": "${AS_ROOT}/vscode_workspace"
+      }
+    },
+    {
+      "evaluator": "filesystem",
+      "function": "rmdir",
+      "params": {
+        "path": "${AS_HOME}/.config/Code/User"
+      }
+    },
+    {
+      "evaluator": "process",
+      "function": "pkill_by_name",
+      "params": {
+        "name": "code"
+      }
+    },
+    {
+      "evaluator": "process",
+      "function": "pkill_by_name",
+      "params": {
+        "name": "pcmanfm"
+      }
+    },
+    {
+      "evaluator": "process",
+      "function": "pkill_by_name",
+      "params": {
+        "name": "tilix"
+      }
+    },
+
+    {
+      "evaluator": "process",
+      "function": "pkill_by_name",
+      "params": {
+        "name": "lxterminal"
+      }
+    }
+  ],
+  "max_time": 60
+}