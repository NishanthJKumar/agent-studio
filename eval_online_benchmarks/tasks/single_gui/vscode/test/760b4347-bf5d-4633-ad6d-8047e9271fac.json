--- conflicted
+++ resolved
@@ -1,116 +1,110 @@
-{
-  "task_id": "760b4347-bf5d-4633-ad6d-8047e9271fac",
-  "instruction": "Please help me modify VS Code setting to hide all \"__pycache__\" folders in the explorer view.",
-  "visual": true,
-  "max_steps": 30,
-  "eval_procedure": [
-    {
-      "evaluator": "filesystem",
-      "function": "check_json_settings",
-      "params": {
-        "path": "${AS_HOME}/.config/Code/User/settings.json",
-        "settings": {
-          "files.exclude": {
-            "**/__pycache__": true
-          }
-        }
-      }
-    }
-  ],
-  "reset_procedure": [
-    {
-      "evaluator": "filesystem",
-      "function": "rmdir",
-      "params": {
-        "path": "${AS_ROOT}/.vscode-root"
-      }
-    },
-    {
-      "evaluator": "filesystem",
-      "function": "rmdir",
-      "params": {
-        "path": "${AS_HOME}/.config/Code/User"
-      }
-    },
-    {
-      "evaluator": "filesystem",
-      "function": "mkdir",
-      "params": {
-        "path": "${AS_HOME}/.config/Code/User"
-      }
-    },
-    {
-      "evaluator": "process",
-      "function": "pkill_by_name",
-      "params": {
-        "name": "code"
-      }
-    },
-    {
-      "evaluator": "process",
-      "function": "create_process",
-      "params": {
-        "cmd": [
-          "code",
-          "--no-sandbox",
-<<<<<<< HEAD
-          "--new-window",
-          "--disable-workspace-trust",
-          "--user-data-dir=${AS_ROOT}/.vscode-root"
-=======
-          "--user-data-dir=${AS_ROOT}/.vscode-root",
-          "--disable-extension=GitHub.copilot",
-          "--disable-extension=GitHub.copilot-chat"
->>>>>>> df98836f
-        ],
-        "wait_for": "code"
-      }
-    }
-  ],
-  "cleanup_procedure": [
-    {
-      "evaluator": "filesystem",
-      "function": "rmdir",
-      "params": {
-        "path": "${AS_ROOT}/vscode_workspace"
-      }
-    },
-    {
-      "evaluator": "filesystem",
-      "function": "rmdir",
-      "params": {
-        "path": "${AS_HOME}/.config/Code/User"
-      }
-    },
-    {
-      "evaluator": "process",
-      "function": "pkill_by_name",
-      "params": {
-        "name": "code"
-      }
-    },
-    {
-      "evaluator": "process",
-      "function": "pkill_by_name",
-      "params": {
-        "name": "pcmanfm"
-      }
-    },
-    {
-      "evaluator": "process",
-      "function": "pkill_by_name",
-      "params": {
-        "name": "tilix"
-      }
-    },
-
-    {
-      "evaluator": "process",
-      "function": "pkill_by_name",
-      "params": {
-        "name": "lxterminal"
-      }
-    }
-  ],
-  "max_time": 60
-}
+{
+  "task_id": "760b4347-bf5d-4633-ad6d-8047e9271fac",
+  "instruction": "Please help me modify VS Code setting to hide all \"__pycache__\" folders in the explorer view.",
+  "visual": true,
+  "max_steps": 30,
+  "eval_procedure": [
+    {
+      "evaluator": "filesystem",
+      "function": "check_json_settings",
+      "params": {
+        "path": "${AS_HOME}/.config/Code/User/settings.json",
+        "settings": {
+          "files.exclude": {
+            "**/__pycache__": true
+          }
+        }
+      }
+    }
+  ],
+  "reset_procedure": [
+    {
+      "evaluator": "filesystem",
+      "function": "rmdir",
+      "params": {
+        "path": "${AS_ROOT}/.vscode-root"
+      }
+    },
+    {
+      "evaluator": "filesystem",
+      "function": "rmdir",
+      "params": {
+        "path": "${AS_HOME}/.config/Code/User"
+      }
+    },
+    {
+      "evaluator": "filesystem",
+      "function": "mkdir",
+      "params": {
+        "path": "${AS_HOME}/.config/Code/User"
+      }
+    },
+    {
+      "evaluator": "process",
+      "function": "pkill_by_name",
+      "params": {
+        "name": "code"
+      }
+    },
+    {
+      "evaluator": "process",
+      "function": "create_process",
+      "params": {
+        "cmd": [
+          "code",
+          "--no-sandbox",
+          "--user-data-dir=${AS_ROOT}/.vscode-root",
+          "--disable-extension=GitHub.copilot",
+          "--disable-extension=GitHub.copilot-chat"
+        ],
+        "wait_for": "code"
+      }
+    }
+  ],
+  "cleanup_procedure": [
+    {
+      "evaluator": "filesystem",
+      "function": "rmdir",
+      "params": {
+        "path": "${AS_ROOT}/vscode_workspace"
+      }
+    },
+    {
+      "evaluator": "filesystem",
+      "function": "rmdir",
+      "params": {
+        "path": "${AS_HOME}/.config/Code/User"
+      }
+    },
+    {
+      "evaluator": "process",
+      "function": "pkill_by_name",
+      "params": {
+        "name": "code"
+      }
+    },
+    {
+      "evaluator": "process",
+      "function": "pkill_by_name",
+      "params": {
+        "name": "pcmanfm"
+      }
+    },
+    {
+      "evaluator": "process",
+      "function": "pkill_by_name",
+      "params": {
+        "name": "tilix"
+      }
+    },
+
+    {
+      "evaluator": "process",
+      "function": "pkill_by_name",
+      "params": {
+        "name": "lxterminal"
+      }
+    }
+  ],
+  "max_time": 60
+}