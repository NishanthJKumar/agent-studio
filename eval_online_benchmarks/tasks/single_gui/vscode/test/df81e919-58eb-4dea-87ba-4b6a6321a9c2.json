{
  "task_id": "df81e919-58eb-4dea-87ba-4b6a6321a9c2",
  "instruction": "Please modify VS Code's settings to disable error reporting for Python missing imports.",
  "visual": true,
  "max_steps": 30,
  "eval_procedure": [
    {
      "evaluator": "filesystem",
      "function": "check_json_settings",
      "params": {
        "path": "${AS_HOME}/.config/Code/User/settings.json",
        "settings": {
          "python.analysis.diagnosticSeverityOverrides": {
            "reportMissingImports": "none"
          }
        }
      }
    }
  ],
  "reset_procedure": [
    {
      "evaluator": "filesystem",
      "function": "rmdir",
      "params": {
        "path": "${AS_ROOT}/.vscode-root"
      }
    },
    {
      "evaluator": "vscode",
      "function": "install_extension",
      "params": {
        "extension_id": "ms-python.vscode-pylance"
      }
    },
    {
      "evaluator": "process",
      "function": "pkill_by_name",
      "params": {
        "name": "code"
      }
    },
    {
      "evaluator": "process",
      "function": "create_process",
      "params": {
        "cmd": [
          "code",
          "--no-sandbox",
<<<<<<< HEAD
          "--new-window",
          "--disable-workspace-trust",
          "--user-data-dir=${AS_ROOT}/.vscode-root"
=======
          "--user-data-dir=${AS_ROOT}/.vscode-root",
          "--disable-extension=GitHub.copilot",
          "--disable-extension=GitHub.copilot-chat"
>>>>>>> df98836f
        ],
        "wait_for": "code"
      }
    }
  ],
  "cleanup_procedure": [
    {
      "evaluator": "vscode",
      "function": "uninstall_all_extensions",
      "params": {}
    },
    {
      "evaluator": "filesystem",
      "function": "rmdir",
      "params": {
        "path": "${AS_ROOT}/vscode_workspace"
      }
    },
    {
      "evaluator": "filesystem",
      "function": "rmdir",
      "params": {
        "path": "${AS_HOME}/.config/Code/User"
      }
    },
    {
      "evaluator": "process",
      "function": "pkill_by_name",
      "params": {
        "name": "code"
      }
    },
    {
      "evaluator": "process",
      "function": "pkill_by_name",
      "params": {
        "name": "pcmanfm"
      }
    },
    {
      "evaluator": "process",
      "function": "pkill_by_name",
      "params": {
        "name": "tilix"
      }
    },

    {
      "evaluator": "process",
      "function": "pkill_by_name",
      "params": {
        "name": "lxterminal"
      }
    }
  ],
  "max_time": 60
}
<|MERGE_RESOLUTION|>--- conflicted
+++ resolved
@@ -1,114 +1,108 @@
-{
-  "task_id": "df81e919-58eb-4dea-87ba-4b6a6321a9c2",
-  "instruction": "Please modify VS Code's settings to disable error reporting for Python missing imports.",
-  "visual": true,
-  "max_steps": 30,
-  "eval_procedure": [
-    {
-      "evaluator": "filesystem",
-      "function": "check_json_settings",
-      "params": {
-        "path": "${AS_HOME}/.config/Code/User/settings.json",
-        "settings": {
-          "python.analysis.diagnosticSeverityOverrides": {
-            "reportMissingImports": "none"
-          }
-        }
-      }
-    }
-  ],
-  "reset_procedure": [
-    {
-      "evaluator": "filesystem",
-      "function": "rmdir",
-      "params": {
-        "path": "${AS_ROOT}/.vscode-root"
-      }
-    },
-    {
-      "evaluator": "vscode",
-      "function": "install_extension",
-      "params": {
-        "extension_id": "ms-python.vscode-pylance"
-      }
-    },
-    {
-      "evaluator": "process",
-      "function": "pkill_by_name",
-      "params": {
-        "name": "code"
-      }
-    },
-    {
-      "evaluator": "process",
-      "function": "create_process",
-      "params": {
-        "cmd": [
-          "code",
-          "--no-sandbox",
-<<<<<<< HEAD
-          "--new-window",
-          "--disable-workspace-trust",
-          "--user-data-dir=${AS_ROOT}/.vscode-root"
-=======
-          "--user-data-dir=${AS_ROOT}/.vscode-root",
-          "--disable-extension=GitHub.copilot",
-          "--disable-extension=GitHub.copilot-chat"
->>>>>>> df98836f
-        ],
-        "wait_for": "code"
-      }
-    }
-  ],
-  "cleanup_procedure": [
-    {
-      "evaluator": "vscode",
-      "function": "uninstall_all_extensions",
-      "params": {}
-    },
-    {
-      "evaluator": "filesystem",
-      "function": "rmdir",
-      "params": {
-        "path": "${AS_ROOT}/vscode_workspace"
-      }
-    },
-    {
-      "evaluator": "filesystem",
-      "function": "rmdir",
-      "params": {
-        "path": "${AS_HOME}/.config/Code/User"
-      }
-    },
-    {
-      "evaluator": "process",
-      "function": "pkill_by_name",
-      "params": {
-        "name": "code"
-      }
-    },
-    {
-      "evaluator": "process",
-      "function": "pkill_by_name",
-      "params": {
-        "name": "pcmanfm"
-      }
-    },
-    {
-      "evaluator": "process",
-      "function": "pkill_by_name",
-      "params": {
-        "name": "tilix"
-      }
-    },
-
-    {
-      "evaluator": "process",
-      "function": "pkill_by_name",
-      "params": {
-        "name": "lxterminal"
-      }
-    }
-  ],
-  "max_time": 60
-}
+{
+  "task_id": "df81e919-58eb-4dea-87ba-4b6a6321a9c2",
+  "instruction": "Please modify VS Code's settings to disable error reporting for Python missing imports.",
+  "visual": true,
+  "max_steps": 30,
+  "eval_procedure": [
+    {
+      "evaluator": "filesystem",
+      "function": "check_json_settings",
+      "params": {
+        "path": "${AS_HOME}/.config/Code/User/settings.json",
+        "settings": {
+          "python.analysis.diagnosticSeverityOverrides": {
+            "reportMissingImports": "none"
+          }
+        }
+      }
+    }
+  ],
+  "reset_procedure": [
+    {
+      "evaluator": "filesystem",
+      "function": "rmdir",
+      "params": {
+        "path": "${AS_ROOT}/.vscode-root"
+      }
+    },
+    {
+      "evaluator": "vscode",
+      "function": "install_extension",
+      "params": {
+        "extension_id": "ms-python.vscode-pylance"
+      }
+    },
+    {
+      "evaluator": "process",
+      "function": "pkill_by_name",
+      "params": {
+        "name": "code"
+      }
+    },
+    {
+      "evaluator": "process",
+      "function": "create_process",
+      "params": {
+        "cmd": [
+          "code",
+          "--no-sandbox",
+          "--user-data-dir=${AS_ROOT}/.vscode-root",
+          "--disable-extension=GitHub.copilot",
+          "--disable-extension=GitHub.copilot-chat"
+        ],
+        "wait_for": "code"
+      }
+    }
+  ],
+  "cleanup_procedure": [
+    {
+      "evaluator": "vscode",
+      "function": "uninstall_all_extensions",
+      "params": {}
+    },
+    {
+      "evaluator": "filesystem",
+      "function": "rmdir",
+      "params": {
+        "path": "${AS_ROOT}/vscode_workspace"
+      }
+    },
+    {
+      "evaluator": "filesystem",
+      "function": "rmdir",
+      "params": {
+        "path": "${AS_HOME}/.config/Code/User"
+      }
+    },
+    {
+      "evaluator": "process",
+      "function": "pkill_by_name",
+      "params": {
+        "name": "code"
+      }
+    },
+    {
+      "evaluator": "process",
+      "function": "pkill_by_name",
+      "params": {
+        "name": "pcmanfm"
+      }
+    },
+    {
+      "evaluator": "process",
+      "function": "pkill_by_name",
+      "params": {
+        "name": "tilix"
+      }
+    },
+
+    {
+      "evaluator": "process",
+      "function": "pkill_by_name",
+      "params": {
+        "name": "lxterminal"
+      }
+    }
+  ],
+  "max_time": 60
+}