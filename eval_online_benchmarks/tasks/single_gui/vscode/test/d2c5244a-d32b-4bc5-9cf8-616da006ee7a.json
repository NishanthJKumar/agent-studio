--- conflicted
+++ resolved
@@ -1,158 +1,152 @@
-{
-  "task_id": "d2c5244a-d32b-4bc5-9cf8-616da006ee7a",
-  "instruction": "Please help me add folder \"${AS_ROOT}/data1\" to the current workspace.",
-  "visual": true,
-  "max_steps": 30,
-  "eval_procedure": [
-    {
-      "evaluator": "filesystem",
-      "function": "check_json_settings",
-      "params": {
-        "path": "${AS_ROOT}/vscode_workspace/vscode_workspace.code-workspace",
-        "settings": {
-          "folders": [
-            {
-              "path": "."
-            },
-            {
-              "path": "../data1"
-            }
-          ]
-        }
-      }
-    }
-  ],
-  "reset_procedure": [
-    {
-      "evaluator": "filesystem",
-      "function": "rmdir",
-      "params": {
-        "path": "${AS_ROOT}/.vscode-root"
-      }
-    },
-    {
-      "evaluator": "filesystem",
-      "function": "rmdir",
-      "params": {
-        "path": "${AS_ROOT}/vscode_workspace"
-      }
-    },
-    {
-      "evaluator": "filesystem",
-      "function": "rmdir",
-      "params": {
-        "path": "${AS_ROOT}/data1"
-      }
-    },
-    {
-      "evaluator": "filesystem",
-      "function": "rmdir",
-      "params": {
-        "path": "${AS_HOME}/.config/Code/User"
-      }
-    },
-    {
-      "evaluator": "filesystem",
-      "function": "mkdir",
-      "params": {
-        "path": "${AS_ROOT}/vscode_workspace"
-      }
-    },
-    {
-      "evaluator": "filesystem",
-      "function": "copy",
-      "params": {
-        "src": "${AS_ROOT}/data/d2c5244a-d32b-4bc5-9cf8-616da006ee7a/vscode_workspace.code-workspace",
-        "dest": "${AS_ROOT}/vscode_workspace/vscode_workspace.code-workspace"
-      }
-    },
-    {
-      "evaluator": "filesystem",
-      "function": "mkdir",
-      "params": {
-        "path": "${AS_ROOT}/data1"
-      }
-    },
-    {
-      "evaluator": "process",
-      "function": "pkill_by_name",
-      "params": {
-        "name": "code"
-      }
-    },
-    {
-      "evaluator": "process",
-      "function": "create_process",
-      "params": {
-        "cmd": [
-          "code",
-          "${AS_ROOT}/vscode_workspace/vscode_workspace.code-workspace",
-          "--no-sandbox",
-<<<<<<< HEAD
-          "--new-window",
-          "--disable-workspace-trust",
-          "--user-data-dir=${AS_ROOT}/.vscode-root"
-=======
-          "--user-data-dir=${AS_ROOT}/.vscode-root",
-          "--disable-extension=GitHub.copilot",
-          "--disable-extension=GitHub.copilot-chat"
->>>>>>> df98836f
-        ],
-        "wait_for": "code"
-      }
-    }
-  ],
-  "cleanup_procedure": [
-    {
-      "evaluator": "filesystem",
-      "function": "rmdir",
-      "params": {
-        "path": "${AS_ROOT}/vscode_workspace"
-      }
-    },
-    {
-      "evaluator": "filesystem",
-      "function": "rmdir",
-      "params": {
-        "path": "${AS_ROOT}/data1"
-      }
-    },
-    {
-      "evaluator": "filesystem",
-      "function": "rmdir",
-      "params": {
-        "path": "${AS_HOME}/.config/Code/User"
-      }
-    },
-    {
-      "evaluator": "process",
-      "function": "pkill_by_name",
-      "params": {
-        "name": "code"
-      }
-    },
-    {
-      "evaluator": "process",
-      "function": "pkill_by_name",
-      "params": {
-        "name": "pcmanfm"
-      }
-    },
-    {
-      "evaluator": "process",
-      "function": "pkill_by_name",
-      "params": {
-        "name": "tilix"
-      }
-    },
-
-    {
-      "evaluator": "process",
-      "function": "pkill_by_name",
-      "params": {
-        "name": "lxterminal"
-      }
-    }
-  ],
-  "max_time": 60
-}
+{
+  "task_id": "d2c5244a-d32b-4bc5-9cf8-616da006ee7a",
+  "instruction": "Please help me add folder \"${AS_ROOT}/data1\" to the current workspace.",
+  "visual": true,
+  "max_steps": 30,
+  "eval_procedure": [
+    {
+      "evaluator": "filesystem",
+      "function": "check_json_settings",
+      "params": {
+        "path": "${AS_ROOT}/vscode_workspace/vscode_workspace.code-workspace",
+        "settings": {
+          "folders": [
+            {
+              "path": "."
+            },
+            {
+              "path": "../data1"
+            }
+          ]
+        }
+      }
+    }
+  ],
+  "reset_procedure": [
+    {
+      "evaluator": "filesystem",
+      "function": "rmdir",
+      "params": {
+        "path": "${AS_ROOT}/.vscode-root"
+      }
+    },
+    {
+      "evaluator": "filesystem",
+      "function": "rmdir",
+      "params": {
+        "path": "${AS_ROOT}/vscode_workspace"
+      }
+    },
+    {
+      "evaluator": "filesystem",
+      "function": "rmdir",
+      "params": {
+        "path": "${AS_ROOT}/data1"
+      }
+    },
+    {
+      "evaluator": "filesystem",
+      "function": "rmdir",
+      "params": {
+        "path": "${AS_HOME}/.config/Code/User"
+      }
+    },
+    {
+      "evaluator": "filesystem",
+      "function": "mkdir",
+      "params": {
+        "path": "${AS_ROOT}/vscode_workspace"
+      }
+    },
+    {
+      "evaluator": "filesystem",
+      "function": "copy",
+      "params": {
+        "src": "${AS_ROOT}/data/d2c5244a-d32b-4bc5-9cf8-616da006ee7a/vscode_workspace.code-workspace",
+        "dest": "${AS_ROOT}/vscode_workspace/vscode_workspace.code-workspace"
+      }
+    },
+    {
+      "evaluator": "filesystem",
+      "function": "mkdir",
+      "params": {
+        "path": "${AS_ROOT}/data1"
+      }
+    },
+    {
+      "evaluator": "process",
+      "function": "pkill_by_name",
+      "params": {
+        "name": "code"
+      }
+    },
+    {
+      "evaluator": "process",
+      "function": "create_process",
+      "params": {
+        "cmd": [
+          "code",
+          "${AS_ROOT}/vscode_workspace/vscode_workspace.code-workspace",
+          "--no-sandbox",
+          "--user-data-dir=${AS_ROOT}/.vscode-root",
+          "--disable-extension=GitHub.copilot",
+          "--disable-extension=GitHub.copilot-chat"
+        ],
+        "wait_for": "code"
+      }
+    }
+  ],
+  "cleanup_procedure": [
+    {
+      "evaluator": "filesystem",
+      "function": "rmdir",
+      "params": {
+        "path": "${AS_ROOT}/vscode_workspace"
+      }
+    },
+    {
+      "evaluator": "filesystem",
+      "function": "rmdir",
+      "params": {
+        "path": "${AS_ROOT}/data1"
+      }
+    },
+    {
+      "evaluator": "filesystem",
+      "function": "rmdir",
+      "params": {
+        "path": "${AS_HOME}/.config/Code/User"
+      }
+    },
+    {
+      "evaluator": "process",
+      "function": "pkill_by_name",
+      "params": {
+        "name": "code"
+      }
+    },
+    {
+      "evaluator": "process",
+      "function": "pkill_by_name",
+      "params": {
+        "name": "pcmanfm"
+      }
+    },
+    {
+      "evaluator": "process",
+      "function": "pkill_by_name",
+      "params": {
+        "name": "tilix"
+      }
+    },
+
+    {
+      "evaluator": "process",
+      "function": "pkill_by_name",
+      "params": {
+        "name": "lxterminal"
+      }
+    }
+  ],
+  "max_time": 60
+}